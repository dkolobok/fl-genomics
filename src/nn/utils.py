--- conflicted
+++ resolved
@@ -261,8 +261,6 @@
         return self.reduce().to_result_dict()
 
 
-<<<<<<< HEAD
-=======
 @dataclass
 class ClfFederatedMetrics(Metrics):
     
@@ -319,5 +317,4 @@
         return self.reduce().log_to_mlflow()
 
     def to_result_dict(self) -> Dict:
-        return self.reduce().to_result_dict()
->>>>>>> 46460f20
+        return self.reduce().to_result_dict()