--- conflicted
+++ resolved
@@ -4,25 +4,12 @@
 import argparse
 import pandas as pd
 
-<<<<<<< HEAD
 from preprocess.qc import QC
-from preprocess.splitter_tg import SplitTG
+from preprocess.splitter_tg import SplitTGHeter
 from utils.plink import run_plink
 from utils.split import Split
 from preprocess.train_val_split import CVSplitter
 from configs.global_config import TG_BFILE_PATH, SPLIT_DIR, SPLIT_GENO_DIR, FEDERATED_PCA_DIR
-=======
-from preprocess.qc import QC, sample_qc
-from preprocess.splitter_tg import SplitTGHeter, SplitTGHom
-from utils.loaders import load_plink_pcs
-from utils.plink import run_plink
-from utils.split import Split
-from preprocess.train_val_split import CVSplitter, WBSplitter
-from configs.global_config import sample_qc_ids_path, data_root, TG_BFILE_PATH, \
-    TG_SAMPLE_QC_IDS_PATH, TG_DATA_CHIP_ROOT, TG_OUT, SPLIT_DIR, SPLIT_ID_DIR, SPLIT_GENO_DIR, FOLDS_NUMBER
-from configs.pca_config import pca_config_tg
-from configs.pruning_config import default_pruning
->>>>>>> 856d8adf
 from configs.qc_config import sample_qc_config, variant_qc_config
 from configs.split_config import TG_SUPERPOP_DICT, FOLDS_NUMBER
 
@@ -87,15 +74,10 @@
         QC.qc(input_prefix=TG_BFILE_PATH, output_prefix=varqc_prefix, qc_config=variant_qc_config)
 
     # 2. Split into ethnic datasets and then QC each local dataset
-<<<<<<< HEAD
     nodes = set(TG_SUPERPOP_DICT.values())
     if Stage.POPULATION_SPLIT in stages:
         logger.info('Splitting ethnic dataset')
-        SplitTG().split(input_prefix=varqc_prefix, make_pgen=True)
-=======
-    logger.info("Splitting ethnic dataset")
-    nodes = SplitTGHeter().split(input_prefix=varqc_prefix, make_pgen=True)
->>>>>>> 856d8adf
+        SplitTGHeter().split(input_prefix=varqc_prefix, make_pgen=True)
 
     # 3. Perform sample QC on each node separately
     if Stage.SAMPLE_QC in stages:
@@ -108,7 +90,6 @@
                 qc_config=sample_qc_config
             )
 
-<<<<<<< HEAD
     # 4. Perform pruning for each node separately
     if Stage.PRUNING in stages:
         logger.info(f'Pruning with plink')
@@ -118,19 +99,6 @@
             result_filepath=os.path.join(SPLIT_GENO_DIR, 'ALL.prune.in'),
             node_filename_template='%s_filtered'
         ).run(window_size=1000, step=50, threshold=0.005)
-=======
-    # # 4. Perform pruning for each node separately
-    # pruning = Pruning()
-    # for node in nodes:
-    #     logger.info(f'Pruning for {node}')
-    #     pruning.prune(node + '_filtered', **default_pruning)
-    # logger.info('Merging nodes from TG_SUPERPOP_DICT')
-    # pruning.merge()
-    # for node in nodes:
-    #     logger.info(f'Removing variants from {node}')
-    #     pruning.remove_variants(NODE=f'{node}_filtered', SNPS='ALL')
-
->>>>>>> 856d8adf
 
     # 5. Split each node into K folds
     superpop_split = Split(SPLIT_DIR, 'ancestry', nodes=nodes)
@@ -138,30 +106,18 @@
         logger.info('making k-fold split for the TG dataset')
         splitter = CVSplitter(superpop_split)
 
-<<<<<<< HEAD
+        ancestry_df = SplitTGHeter().get_target()
         for node in nodes:
             splitter.split_ids(
                 ids_path=os.path.join(SPLIT_GENO_DIR, f'{node}_filtered.psam'),
                 node=node,
+                y=ancestry_df.set_index('IID')['ancestry'],
                 random_state=0
             )
-=======
-    ancestry_df = SplitTGHeter().get_target()
-    for node in nodes:
-        splitter.split_ids(ids_path=os.path.join(SPLIT_GENO_DIR, f'{node}_filtered.psam'), node=node, y=ancestry_df.set_index('IID')['ancestry'], random_state=0)
-
-    logger.info(f"Processing split {superpop_split.root_dir}")
-    for node in nodes:
-        logger.info(f"Saving train, val, test genotypes and running PCA for node {node}")
-        for fold_index in range(FOLDS_NUMBER):
-            for part_name in ['train', 'val', 'test']:
-                ids_path = superpop_split.get_ids_path(node=node, fold_index=fold_index, part_name=part_name)
->>>>>>> 856d8adf
-
-        ancestry_df = SplitTG().get_ethnic_background()
-        logger.info(f'Processing split {superpop_split.root_dir}')
+
+        logger.info(f"Processing split {superpop_split.root_dir}")
         for node in nodes:
-            logger.info(f'Saving train, val, test genotypes and running PCA for node {node}')
+            logger.info(f"Saving train, val, test genotypes and running PCA for node {node}")
             for fold_index in range(FOLDS_NUMBER):
                 for part_name in ['train', 'val', 'test']:
                     ids_path = superpop_split.get_ids_path(node=node, fold_index=fold_index, part_name=part_name)
@@ -205,7 +161,6 @@
                 node='ALL'  # centralised PCA
             )
 
-<<<<<<< HEAD
             pd.DataFrame({'IID': ids}).to_csv(centralised_ids_filepath, sep='\t', index=False)
 
     # 6. PCA
@@ -250,42 +205,4 @@
                             '--score-col-nums', '6-25',
                             '--out', superpop_split.get_pca_path(node=node, fold_index=fold_index, part=part_name),
                         ]
-                    )
-=======
-            ids.extend(pd.read_csv(ids_filepath, sep='\t')['IID'].to_list())
-
-        # Store the list of ids inside the super population split file structure
-        centralised_ids_filepath = superpop_split.get_ids_path(
-            fold_index=fold_index,
-            part_name='train',
-            node='ALL'  # centralised PCA
-        )
-
-        pd.DataFrame({'IID': ids}).to_csv(centralised_ids_filepath, sep='\t', index=False)
-
-    # 6. K-fold centralised PCA
-    for fold_index in range(FOLDS_NUMBER):
-        logger.info(f'Centralised PCA for fold {fold_index}')
-        run_plink(
-            args_list=[
-                '--pfile', os.path.join(SPLIT_GENO_DIR, 'ALL_filtered'),
-                '--keep', superpop_split.get_ids_path(fold_index=fold_index, part_name='train', node='ALL'),
-                '--freq', 'counts',
-                '--out', superpop_split.get_pca_path(node='ALL', fold_index=fold_index, part='train', ext=''),
-                '--pca', 'allele-wts', '20'
-            ]
-        )
-
-        logger.info(f'Projecting train, test, and val parts for each node for fold {fold_index}...')
-        for node in nodes:
-            for part_name in ['train', 'val', 'test']:
-                run_plink(
-                    args_list=[
-                        '--pfile', superpop_split.get_pfile_path(node=node, fold_index=fold_index, part_name=part_name),
-                        '--read-freq', superpop_split.get_pca_path(node='ALL', fold_index=fold_index, part='train', ext='.acount'),
-                        '--score', superpop_split.get_pca_path(node='ALL', fold_index=fold_index, part='train', ext='.eigenvec.allele'), '2', '5', 'header-read', 'no-mean-imputation', 'variance-standardize', '--score-col-nums', '6-25',
-                        '--out', superpop_split.get_pca_path(node=node, fold_index=fold_index, part=part_name),
-                        '--set-missing-var-ids', '@:#'
-                    ]
-                )
->>>>>>> 856d8adf
+                    )