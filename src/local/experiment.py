import hydra
import logging
from sys import stdout
from omegaconf import DictConfig
import mlflow
from mlflow.xgboost import autolog
from numpy import hstack
from sklearn.linear_model import LassoCV
from sklearn.preprocessing import StandardScaler
from xgboost import XGBRegressor
from sklearn.metrics import r2_score
import torch

from local.config import node_size_dict, node_name_dict
from fl.datasets.memory import load_covariates, load_phenotype, load_from_pgen, get_sample_indices
from nn.lightning import DataModule
from nn.train import prepare_trainer
from nn.models import MLPRegressor, LassoNetRegressor


class LocalExperiment():
    """
    Base class for experiments in a local setting
    """
    def __init__(self, cfg: DictConfig):
        """
        Args:
            cfg: Configuration for experiments from hydra
        """
        self.cfg = cfg
        logging.basicConfig(level=logging.INFO,
                        stream=stdout,
                        format='%(asctime)s %(levelname)-8s %(message)s',
                        datefmt='%Y-%m-%d %H:%M:%S'
                        )
        self.logger = logging.getLogger()
            
    def start_mlflow_run(self):
<<<<<<< HEAD
        mlflow.set_experiment(f'local-{self.cfg.experiment.model}-{self.cfg.phenotype.name}')
        feature_string = f'{self.cfg.experiment.snp_count} SNPs ' if self.cfg.experiment.include_genotype  \
            else '' + 'covariates' if self.cfg.experiment.include_covariates else ''
=======
        split = self.cfg.split_dir.split('/')[-1]
        num_samples = node_size_dict[split][self.cfg.node_index]
        mlflow.set_experiment(f'local-models')
>>>>>>> dc08d8c8
        self.run = mlflow.start_run(tags={
            'model': self.cfg.model.name,
            'split': split,
            'phenotype': self.cfg.phenotype.name,
            'node_index': str(self.cfg.node_index),
            'snp_count': str(self.cfg.experiment.snp_count),
            'sample_count': str(round(num_samples, -2)),
            'sample_count_exact': str(num_samples),
            'dataset': f"{node_name_dict[split][self.cfg.node_index]}_{round(num_samples, -2)}",
            'different_node_gwas': str(int(self.cfg.experiment.different_node_gwas))}
        )

    def load_data(self):
        self.logger.info("Loading data")
        
        self.y_train = load_phenotype(self.cfg.data.phenotype.train)
        self.y_val = load_phenotype(self.cfg.data.phenotype.val)
        self.y_test = load_phenotype(self.cfg.data.phenotype.test)
        scaler = StandardScaler()
        self.y_train = scaler.fit_transform(self.y_train.reshape(-1, 1)).squeeze()
        self.y_val = scaler.transform(self.y_val.reshape(-1, 1)).squeeze()
        self.y_test = scaler.transform(self.y_test.reshape(-1, 1)).squeeze()
        assert self.cfg.experiment.include_genotype or self.cfg.experiment.include_covariates
        
        if self.cfg.experiment.include_genotype and self.cfg.experiment.include_covariates:
            self.load_genotype_and_covariates_()    
        elif self.cfg.experiment.include_genotype:
            self.load_genotype_()
        else:
            self.load_covariates()
            
        self.logger.info(f"{self.X_train.shape[1]} features loaded")
        
    def load_sample_indices(self):
        self.logger.info("Loading sample indices")
        self.sample_indices_train = get_sample_indices(self.cfg.data.genotype.train,
                                                       self.cfg.data.phenotype.train)
        self.sample_indices_val = get_sample_indices(self.cfg.data.genotype.val,
                                                     self.cfg.data.phenotype.val)
        self.sample_indices_test = get_sample_indices(self.cfg.data.genotype.test,
                                                      self.cfg.data.phenotype.test)
        
    def load_genotype_and_covariates_(self):
        self.X_train = hstack((load_from_pgen(self.cfg.data.genotype.train,
                                              self.cfg.data.gwas,
                                              snp_count=self.cfg.experiment.snp_count,
                                              sample_indices=self.sample_indices_train),
                               load_covariates(self.cfg.data.covariates.train)))
        self.X_val = hstack((load_from_pgen(self.cfg.data.genotype.val,
                                              self.cfg.data.gwas,
                                              snp_count=self.cfg.experiment.snp_count,
                                              sample_indices=self.sample_indices_val),
                               load_covariates(self.cfg.data.covariates.val)))
        self.X_test = hstack((load_from_pgen(self.cfg.data.genotype.test,
                                              self.cfg.data.gwas,
                                              snp_count=self.cfg.experiment.snp_count,
                                              sample_indices=self.sample_indices_test),
                               load_covariates(self.cfg.data.covariates.test)))
        
    def load_genotype_(self):
        self.X_train = load_from_pgen(self.cfg.data.genotype.train,
                                      self.cfg.data.gwas,
                                      snp_count=self.cfg.experiment.snp_count,
                                      sample_indices=self.sample_indices_train)
        self.X_val = load_from_pgen(self.cfg.data.genotype.val,
                                    self.cfg.data.gwas,
                                    snp_count=self.cfg.experiment.snp_count,
                                    sample_indices=self.sample_indices_val)
        self.X_test = load_from_pgen(self.cfg.data.genotype.test,
                                     self.cfg.data.gwas,
                                     snp_count=self.cfg.experiment.snp_count,
                                     sample_indices=self.sample_indices_test)
        
    def load_covariates_(self):
        self.X_train = load_covariates(self.cfg.data.covariates.train)
        self.X_val = load_covariates(self.cfg.data.covariates.val)
        self.X_test = load_covariates(self.cfg.data.covariates.test)
    
    def train(self):
        pass
        
    def eval_and_log(self):
        self.logger.info("Evaluating model")
        preds_train = self.model.predict(self.X_train)
        preds_val = self.model.predict(self.X_val)
        preds_test = self.model.predict(self.X_test)

        r2_train = r2_score(self.y_train, preds_train)
        r2_val = r2_score(self.y_val, preds_val)
        r2_test = r2_score(self.y_test, preds_test)

        print(f"Train r2: {r2_train}")
        mlflow.log_metric('train_r2', r2_train)
        print(f"Val r2: {r2_val}")
        mlflow.log_metric('val_r2', r2_val)
        print(f"Test r2: {r2_test}")
        mlflow.log_metric('test_r2', r2_test)
    
    def run(self):
        self.load_sample_indices()
        self.load_data()
        self.start_mlflow_run()
        self.train()
        self.eval_and_log()
    

def simple_estimator_factory(model):
    """Returns a SimpleEstimatorExperiment for a given model class, expected
    to have the same interface as scikit-learn estimators.
    
    Args:
        model: Model class
        model_kwargs_dict: Dictionary of parameters passed during model initialization
    """
    class SimpleEstimatorExperiment(LocalExperiment):
        def __init__(self, cfg):
            LocalExperiment.__init__(self, cfg)
            self.model = model(**self.cfg.model.params)

        def train(self):
            self.logger.info("Training")
            self.model.fit(self.X_train, self.y_train)
       
    return SimpleEstimatorExperiment

class XGBExperiment(LocalExperiment):
    def __init__(self, cfg):
        LocalExperiment.__init__(self, cfg)
        self.model = XGBRegressor(**self.cfg.model.params)

    def train(self):
        self.logger.info("Training")
        autolog()
        self.model.fit(self.X_train, self.y_train, eval_set=[(self.X_val, self.y_val)],
                       early_stopping_rounds=self.cfg.model.early_stopping_rounds, verbose=True)

class NNExperiment(LocalExperiment):
    def __init__(self, cfg):
        LocalExperiment.__init__(self, cfg)

    def load_data(self):
        LocalExperiment.load_data(self)
        self.data_module = DataModule(self.X_train, self.X_val, self.X_test, self.y_train, self.y_val, self.y_test, batch_size=self.cfg.model.batch_size)
    
    def create_model(self):
        self.model = MLPRegressor(input_size=self.X_train.shape[1],
                                  hidden_size=self.cfg.model.hidden_size,
                                  l1=self.cfg.model.alpha,
                                  optim_params=self.cfg.experiment.optimizer,
                                  scheduler_params=self.cfg.experiment.scheduler
                                  )

    def train(self):
        mlflow.log_params({'model': self.cfg.model})
        mlflow.log_params({'optimizer': self.cfg.experiment.optimizer})
        mlflow.log_params({'scheduler': self.cfg.experiment.scheduler})
        
<<<<<<< HEAD
        self.create_model()
        self.trainer = prepare_trainer('models', 'logs', f'{self.cfg.experiment.model}/{self.cfg.phenotype.name}', f'run{self.run.info.run_id}', gpus=self.cfg.experiment.gpus, precision=self.cfg.model.precision,
                                    max_epochs=self.cfg.model.max_epochs, weights_summary='full', patience=self.cfg.model.patience, log_every_n_steps=5)
=======
        input_size = self.X_train.shape[1]
        self.model = MLPRegressor(input_size=input_size,
                                  hidden_size=self.cfg.model.hidden_size,
                                  l1=self.cfg.model.alpha,
                                  optim_params=self.cfg.experiment.optimizer,
                                  scheduler_params=self.cfg.experiment.scheduler
                                 )
        self.trainer = prepare_trainer('models', 'logs', f'{self.cfg.model.name}/{self.cfg.phenotype.name}', f'run{self.run.info.run_id}', gpus=self.cfg.experiment.gpus, precision=self.cfg.model.precision,
                                    max_epochs=self.cfg.model.max_epochs, weights_summary='full', patience=10, log_every_n_steps=5)
>>>>>>> dc08d8c8
        
        print("Fitting")
        self.trainer.fit(self.model, self.data_module)
        print("Fitted")
        self.load_best_model()
        print(f'Loaded best model {self.trainer.checkpoint_callback.best_model_path}')

    def load_best_model(self):
        self.model = MLPRegressor.load_from_checkpoint(
            self.trainer.checkpoint_callback.best_model_path,
            input_size=self.X_train.shape[1],
            hidden_size=self.cfg.model.hidden_size,
            l1=self.cfg.model.alpha,
            optim_params=self.cfg.experiment.optimizer,
            scheduler_params=self.cfg.experiment.scheduler
        )
        
    def eval_and_log(self):
        self.model.eval()
        train_preds, val_preds, test_preds = self.trainer.predict(self.model, self.data_module)
        
        train_preds = torch.cat(train_preds).squeeze().cpu().numpy()
        val_preds = torch.cat(val_preds).squeeze().cpu().numpy()
        test_preds = torch.cat(test_preds).squeeze().cpu().numpy()
                
        r2_train = r2_score(self.y_train, train_preds)
        r2_val = r2_score(self.y_val, val_preds)
        r2_test = r2_score(self.y_test, test_preds)
        
        print(f"Train r2: {r2_train}")
        mlflow.log_metric('train_r2', r2_train)
        print(f"Val r2: {r2_val}")
        mlflow.log_metric('val_r2', r2_val)
        print(f"Test r2: {r2_test}")
        mlflow.log_metric('test_r2', r2_test)


class LassoNetExperiment(NNExperiment):

    def create_model(self):
        self.model = LassoNetRegressor(
            input_size=self.X_train.shape[1],
            hidden_size=self.cfg.model.hidden_size,
            optim_params=self.cfg.experiment.optimizer,
            scheduler_params=self.cfg.experiment.scheduler,
            alpha_start=self.cfg.model.alpha_start,
            alpha_end=self.cfg.model.alpha_end,
            init_limit=self.cfg.model.init_limit
        )

    def load_best_model(self):
        self.model = LassoNetRegressor.load_from_checkpoint(
            self.trainer.checkpoint_callback.best_model_path,
            input_size=self.X_train.shape[1],
            hidden_size=self.cfg.model.hidden_size,
            optim_params=self.cfg.experiment.optimizer,
            scheduler_params=self.cfg.experiment.scheduler,
            alpha_start=self.cfg.model.alpha_start,
            alpha_end=self.cfg.model.alpha_end,
            init_limit=self.cfg.model.init_limit
        )

    def eval_and_log(self):
        self.model.eval()
        train_preds, val_preds, test_preds = self.trainer.predict(self.model, self.data_module)
        
        train_preds = torch.cat(train_preds).squeeze().cpu().numpy()
        val_preds = torch.cat(val_preds).squeeze().cpu().numpy()
        test_preds = torch.cat(test_preds).squeeze().cpu().numpy()
        
        print(train_preds.shape, val_preds.shape, test_preds.shape)
        
        best_train_r2 = -1e+3
        best_val_r2 = -1e+3
        best_test_r2 = -1e+3
        best_col = None
        for col in range(val_preds.shape[1]):
            r2_val = r2_score(self.y_val, val_preds[:, col])
            if r2_val > best_val_r2:
                best_col = col
                best_val_r2 = r2_val
                best_train_r2 = r2_score(self.y_train, train_preds[:, col])
                best_test_r2 = r2_score(self.y_test, test_preds[:, col])

        print(f'Best alpha: {self.model.alphas[best_col]:.6f}')
        print(f"Train r2: {best_train_r2:.4f}")
        mlflow.log_metric('train_r2', best_train_r2)
        print(f"Val r2: {best_val_r2:.4f}")
        mlflow.log_metric('val_r2', best_val_r2)
        print(f"Test r2: {best_test_r2:.4f}")
        mlflow.log_metric('test_r2', best_test_r2)
        
# Dict of possible experiment types and their corresponding classes
experiment_dict = {
<<<<<<< HEAD
    #'lasso': simple_estimator_decorator(LassoCV),
    #'xgboost': xgboost_decorator(xgb_kwargs_dict),
    'mlp': NNExperiment,
    'lassonet': LassoNetExperiment
=======
    'lasso': simple_estimator_factory(LassoCV),
    'xgboost': XGBExperiment,
    'mlp': NNExperiment
>>>>>>> dc08d8c8
}

            
@hydra.main(config_path='configs', config_name='lassonet')
def local_experiment(cfg: DictConfig):
    assert cfg.model.name in experiment_dict.keys()
    experiment = experiment_dict[cfg.model.name](cfg)
    experiment.run()   
    
if __name__ == '__main__':
    local_experiment()<|MERGE_RESOLUTION|>--- conflicted
+++ resolved
@@ -36,15 +36,9 @@
         self.logger = logging.getLogger()
             
     def start_mlflow_run(self):
-<<<<<<< HEAD
-        mlflow.set_experiment(f'local-{self.cfg.experiment.model}-{self.cfg.phenotype.name}')
-        feature_string = f'{self.cfg.experiment.snp_count} SNPs ' if self.cfg.experiment.include_genotype  \
-            else '' + 'covariates' if self.cfg.experiment.include_covariates else ''
-=======
         split = self.cfg.split_dir.split('/')[-1]
         num_samples = node_size_dict[split][self.cfg.node_index]
         mlflow.set_experiment(f'local-models')
->>>>>>> dc08d8c8
         self.run = mlflow.start_run(tags={
             'model': self.cfg.model.name,
             'split': split,
@@ -202,21 +196,9 @@
         mlflow.log_params({'optimizer': self.cfg.experiment.optimizer})
         mlflow.log_params({'scheduler': self.cfg.experiment.scheduler})
         
-<<<<<<< HEAD
         self.create_model()
         self.trainer = prepare_trainer('models', 'logs', f'{self.cfg.experiment.model}/{self.cfg.phenotype.name}', f'run{self.run.info.run_id}', gpus=self.cfg.experiment.gpus, precision=self.cfg.model.precision,
                                     max_epochs=self.cfg.model.max_epochs, weights_summary='full', patience=self.cfg.model.patience, log_every_n_steps=5)
-=======
-        input_size = self.X_train.shape[1]
-        self.model = MLPRegressor(input_size=input_size,
-                                  hidden_size=self.cfg.model.hidden_size,
-                                  l1=self.cfg.model.alpha,
-                                  optim_params=self.cfg.experiment.optimizer,
-                                  scheduler_params=self.cfg.experiment.scheduler
-                                 )
-        self.trainer = prepare_trainer('models', 'logs', f'{self.cfg.model.name}/{self.cfg.phenotype.name}', f'run{self.run.info.run_id}', gpus=self.cfg.experiment.gpus, precision=self.cfg.model.precision,
-                                    max_epochs=self.cfg.model.max_epochs, weights_summary='full', patience=10, log_every_n_steps=5)
->>>>>>> dc08d8c8
         
         print("Fitting")
         self.trainer.fit(self.model, self.data_module)
@@ -311,16 +293,10 @@
         
 # Dict of possible experiment types and their corresponding classes
 experiment_dict = {
-<<<<<<< HEAD
-    #'lasso': simple_estimator_decorator(LassoCV),
-    #'xgboost': xgboost_decorator(xgb_kwargs_dict),
+    'lasso': simple_estimator_decorator(LassoCV),
+    'xgboost': xgboost_decorator(xgb_kwargs_dict),
     'mlp': NNExperiment,
     'lassonet': LassoNetExperiment
-=======
-    'lasso': simple_estimator_factory(LassoCV),
-    'xgboost': XGBExperiment,
-    'mlp': NNExperiment
->>>>>>> dc08d8c8
 }
 
             
