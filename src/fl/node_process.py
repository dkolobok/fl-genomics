--- conflicted
+++ resolved
@@ -16,14 +16,8 @@
 from sklearn.linear_model import LinearRegression
 
 from nn.lightning import DataModule
-<<<<<<< HEAD
-from nn.models import BaseNet, LinearRegressor, MLPRegressor
-from fl.federation.client import FLClient, MLFlowMetricsLogger
-from utils.phenotype import MEAN_PHENO_DICT
-=======
 from fl.federation.client import FLClient
 from local.experiment import NNExperiment
->>>>>>> 46460f20
 
 
 @dataclass
@@ -126,15 +120,9 @@
         self._configure_logging()
         # logging.info(f'logging is configured')
         mlflow_client = MlflowClient()
-<<<<<<< HEAD
-        data_module = self._load_data()
-        metrics_logger = MLFlowMetricsLogger()
-        client = FLClient(self.server_url, data_module, self.cfg, self.logger, metrics_logger)
-=======
         self.experiment.load_data()
 
         client = FLClient(self.server_url, self.experiment.data_module, self.cfg, self.logger)
->>>>>>> 46460f20
 
         self.log(f'client created, starting mlflow run for {self.node_index}')
         with self._start_client_run(
