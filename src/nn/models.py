--- conflicted
+++ resolved
@@ -368,13 +368,8 @@
 class LassoNetRegressor(BaseNet):
     def __init__(self, input_size: int, hidden_size: int,
                  optim_params: Dict, scheduler_params: Dict,
-<<<<<<< HEAD
                  cov_count: int = 0, 
                  alpha_start: float = -1, alpha_end: float = -1, init_limit: float = 0.01, use_bn: bool = True,
-=======
-                 cov_count: int = 0,
-                 alpha_start: float = -1, alpha_end: float = -1, init_limit: float = 0.01,
->>>>>>> 93676b9e
                  logger = None) -> None:
         super().__init__(input_size, optim_params, scheduler_params)
 
@@ -392,15 +387,10 @@
         self.stdout_logger = logger
 
     def forward(self, x: torch.Tensor) -> torch.Tensor:
-<<<<<<< HEAD
         if self.use_bn:
             x = self.bn(x)
         out = self.layer(x)
         return out 
-=======
-        out = self.layer(self.bn(x))
-        return out
->>>>>>> 93676b9e
 
     def calculate_loss(self, y_hat: torch.Tensor, y: torch.Tensor) -> torch.Tensor:
         y = y.unsqueeze(1).tile(dims=(1, self.hidden_size))
