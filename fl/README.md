--- conflicted
+++ resolved
@@ -1,6 +1,5 @@
 # Federated Learning Module
 
-<<<<<<< HEAD
 ## Installation
 
 1. Clone this repository
@@ -8,7 +7,6 @@
 `conda env create -f fl.yaml`
 3. Run 
 `pip install git+https://github.com/chrchang/plink-ng/#subdirectory=2.0/Python`
-=======
 ## Input
 
 ### Client
@@ -22,5 +20,4 @@
 ### Training Procedure
 
 1. Launch `server.py` script with `python -m train.server`
-2. Launch `client.py` scripts with `python -m train.client`
->>>>>>> 1391ab80
+2. Launch `client.py` scripts with `python -m train.client`