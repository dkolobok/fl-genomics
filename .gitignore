--- conflicted
+++ resolved
@@ -150,7 +150,6 @@
 #  and can be added to the global gitignore or merged into this file.  For a more nuclear
 #  option (not recommended) you can uncomment the following to ignore the entire idea folder.
 #.idea/
-<<<<<<< HEAD
 *outputs/
 
 */slurm-.*
@@ -158,9 +157,7 @@
 image.sif
 .gitignore
 .vscode/settings.json
-=======
 
 
 # hydra outputs
-fl/src/outputs
->>>>>>> 1391ab80
+fl/src/outputs