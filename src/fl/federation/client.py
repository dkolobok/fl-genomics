import json
import numpy
from omegaconf import DictConfig
from time import time
from pytorch_lightning import Callback
import torch
from logging import Logger
import mlflow
from typing import Dict, List, OrderedDict, Tuple, Any
from pytorch_lightning.trainer import Trainer
from pytorch_lightning.utilities.model_summary import _format_summary_table, summarize
from abc import ABC, abstractmethod

from flwr.client import NumPyClient
from flwr.common import Weights, parameters_to_weights

from nn.models import BaseNet, LinearRegressor, MLPClassifier, MLPPredictor, LassoNetRegressor
from nn.lightning import DataModule
<<<<<<< HEAD
from nn.utils import Metrics
from fl.federation.callbacks import ScaffoldCallback
from fl.federation.utils import weights_to_module_params, bytes_to_weights
=======
from configs.phenotype_config import PHENO_TYPE_DICT, TYPE_LOSS_DICT
>>>>>>> 46460f20


class ModelFactory:
    """Class for creating models based on model name from configs

    Raises:
        ValueError: If model is not one of the linear_regressor, mlp_regressor, lassonet_regressor

    """    
    @staticmethod
    def _create_linear_regressor(input_size: int, covariate_count: int, params: Any) -> LinearRegressor:
        return LinearRegressor(
            input_size=input_size,
            l1=params.model.l1,
            optim_params=params['optimizer'],
            scheduler_params=params['scheduler']
        )

    @staticmethod
    def _create_mlp_regressor(input_size: int, covariate_count: int, params: Any) -> MLPPredictor:
        return MLPPredictor(
            input_size=input_size,
            hidden_size=params.model.hidden_size,
            l1=params.model.l1,
            optim_params=params['optimizer'],
            scheduler_params=params['scheduler']
        )

    @staticmethod
    def _create_mlp_classifier(input_size: int, covariate_count: int, params: Any) -> MLPPredictor:
        return MLPClassifier(
            nclass=params.model.nclass,
            nfeat=params.model.nfeat,
            optim_params=params['optimizer'],
            scheduler_params=params['scheduler'],
            loss=TYPE_LOSS_DICT[PHENO_TYPE_DICT[params.data.phenotype.name]],
            hidden_size=params.model.hidden_size,
            hidden_size2=params.model.hidden_size2
        )

    @staticmethod
    def _create_lassonet_regressor(input_size: int, covariate_count: int, params: Any) -> LassoNetRegressor:
        return LassoNetRegressor(
            input_size=input_size,
            hidden_size=params.model.hidden_size,
            optim_params=params.optimizer,
            scheduler_params=params.scheduler,
            cov_count=covariate_count, 
            alpha_start=params.model.alpha_start,
            alpha_end=params.model.alpha_end,
            init_limit=params.model.init_limit
        )

    @staticmethod
    def create_model(input_size: int, covariate_count: int, params: Any) -> BaseNet:
        model_dict = {
            'linear_regressor': ModelFactory._create_linear_regressor,
            'mlp_regressor': ModelFactory._create_mlp_regressor,
            'lassonet_regressor': ModelFactory._create_lassonet_regressor,
            'mlp_classifier': ModelFactory._create_mlp_classifier
        }

        create_func = model_dict.get(params.model.name, None)
        if create_func is None:
            raise ValueError(f'model name {params.model.name} is unknown, it should be one of the {list(model_dict.keys())}')
        return create_func(input_size, covariate_count, params)


class CallbackFactory:
    @staticmethod
    def create_callbacks(params: DictConfig) -> List[Callback]:
        if params.strategy.name == 'scaffold':
            return [ScaffoldCallback(params.strategy.args.K, log_grad=True, log_diff=True)]


class MetricsLogger(ABC):
    @abstractmethod
    def log_eval_metric(self, metric: Metrics):
        pass
    
    @abstractmethod
    def log_weights(self, rnd: int, layers: List[str], old_weights: Weights, new_weights: Weights):
        pass


class MLFlowMetricsLogger(MetricsLogger):
    def log_eval_metric(self, metric: Metrics):
        metric.log_to_mlflow()

    def log_weights(self, rnd: int, layers: List[str], old_weights: Weights, new_weights: Weights):
        # logging.info(f'weights shape: {[w.shape for w in new_weights]}')
        
        client_diffs = {layer: numpy.linalg.norm(cw - aw).item() for layer, cw, aw in zip(layers, old_weights, new_weights)}
        for layer, diff in client_diffs.items():
            mlflow.log_metric(f'{layer}.l2', diff, rnd)


class FLClient(NumPyClient):
<<<<<<< HEAD
    def __init__(self, server: str, data_module: DataModule, params: DictConfig, logger: Logger, metrics_logger: MetricsLogger):
=======
    def __init__(self, server: str, data_module: DataModule, params: DictConfig, logger: Logger):
>>>>>>> 46460f20
        """Trains {model} in federated setting

        Args:
            server (str): Server address with port
            data_module (DataModule): Module with train, val and test dataloaders
<<<<<<< HEAD
            params (DictConfig): OmegaConf DictConfig with subnodes strategy and node. `node` should have `model`, and `training` parameters
            logger (Logger): Process-specific logger of text messages
            metrics_logger (MetricsLogger): Process-specific logger of metrics and weights (mlflow, neptune, etc)
        """        
        self.server = server
        self.model = ModelFactory.create_model(data_module.feature_count(), data_module.covariate_count(), params.node)
        self.callbacks = CallbackFactory.create_callbacks(params)
        self.data_module = data_module
        self.best_model_path = None
        self.node_params = params.node
=======
            params (DictConfig): Config with model, optimizer, scheduler, node subconfigs
            logger (Logger): Process-specific logger
        """        
        self.server = server
        self.model = ModelFactory.create_model(data_module.feature_count(), data_module.covariate_count(), params)
        self.data_module = data_module
        self.best_model_path = None
        self.params = params
>>>>>>> 46460f20
        self.logger = logger
        self.metrics_logger = metrics_logger
        self.log(f'cuda device count: {torch.cuda.device_count()}')

    def log(self, msg):
        self.logger.info(msg)

    def get_parameters(self) -> Weights:
        return [val.cpu().numpy() for _, val in self.model.state_dict().items()]

    def set_parameters(self, weights: Weights):
        state_dict = weights_to_module_params(self._get_layer_names(), weights)
        self.model.load_state_dict(state_dict, strict=True)

<<<<<<< HEAD
    def _get_layer_names(self) -> List[str]:
        return list(self.model.state_dict().keys())

    def update_callbacks(self, update_params: Dict, **kwargs):
        if self.callbacks is None:
            return
        for callback in self.callbacks:
            if isinstance(callback, ScaffoldCallback):
                callback.c_global = weights_to_module_params(self._get_layer_names(), bytes_to_weights(update_params['c_global']))
                callback.update_c_local(
                    kwargs['eta'], callback.c_global, 
                    new_params=self.model.state_dict(),
                    old_params=weights_to_module_params(self._get_layer_names(), kwargs['old_params'])
                )
    
    def _reseed_torch(self):
        torch.manual_seed(self.node_params.index*100 + self.model.current_round)


    def fit(self, parameters: Weights, config):
        # self.log(f'started fitting with config {config}')
        self.update_callbacks(config, eta=self.model.get_current_lr(), old_params=parameters)

=======
    def fit(self, parameters, config):
        # self.log(f'started fitting with configs {configs}')
>>>>>>> 46460f20
        try:
            # to catch spurious error "weakly-referenced object no longer exists"
            # probably ref to some model parameter tensor get lost
            self.set_parameters(parameters)
        except ReferenceError as re:
            self.logger.error(re)
            # we recreate a model and set parameters again
            self.model = ModelFactory.create_model(self.data_module.feature_count(), self.data_module.covariate_count(), self.params)
            self.set_parameters(parameters)
        
        start = time()    
        # self.log('fit after set parameters')            
        self.model.train()
        # self.log('set model to train')
        self.model.current_round = config['current_round']
<<<<<<< HEAD
        # because train_dataloader will get the same seed and return the same permutation of training samples each federated round
        self._reseed_torch()
        trainer = Trainer(logger=False, **{**self.node_params.training, **{'callbacks': self.callbacks}})
        
=======
        trainer = Trainer(logger=False, **self.params.training)
>>>>>>> 46460f20
        # self.log('trainer created')
        trainer.fit(self.model, datamodule=self.data_module)
        # self.log('model fitted by trainer')
        end = time()
        self.log(f'node: {self.params.node.index}\tfit elapsed: {end-start:.2f}s')
        return self.get_parameters(), self.data_module.train_len(), {}

<<<<<<< HEAD
    def evaluate(self, parameters: Weights, config):
        self.log(f'starting to set parameters in evaluate with config {config}')
        old_weights = self.get_parameters()
        self.metrics_logger.log_weights(self.model.fl_current_epoch(), self._get_layer_names(), old_weights, parameters)
=======
    def evaluate(self, parameters, config):
>>>>>>> 46460f20
        self.set_parameters(parameters)
        self.model.eval()

        start = time()                
        need_test_eval = 'current_round' in config and config['current_round'] == -1
        unreduced_metrics = self.model.predict_and_eval(self.data_module, 
                                                        test=need_test_eval)
<<<<<<< HEAD

        self.metrics_logger.log_eval_metric(unreduced_metrics)
=======
        unreduced_metrics.log_to_mlflow()
>>>>>>> 46460f20
        val_len = self.data_module.val_len()
        end = time()
        self.log(f'node: {self.params.node.index}\tround: {self.model.current_round}\t' + str(unreduced_metrics) + f'\telapsed: {end-start:.2f}s')
        # print(f'round: {self.model.current_round}\t' + str(unreduced_metrics))
        
        results = unreduced_metrics.to_result_dict()
        return unreduced_metrics.val_loss, val_len, results<|MERGE_RESOLUTION|>--- conflicted
+++ resolved
@@ -16,13 +16,10 @@
 
 from nn.models import BaseNet, LinearRegressor, MLPClassifier, MLPPredictor, LassoNetRegressor
 from nn.lightning import DataModule
-<<<<<<< HEAD
 from nn.utils import Metrics
 from fl.federation.callbacks import ScaffoldCallback
 from fl.federation.utils import weights_to_module_params, bytes_to_weights
-=======
 from configs.phenotype_config import PHENO_TYPE_DICT, TYPE_LOSS_DICT
->>>>>>> 46460f20
 
 
 class ModelFactory:
@@ -121,17 +118,12 @@
 
 
 class FLClient(NumPyClient):
-<<<<<<< HEAD
     def __init__(self, server: str, data_module: DataModule, params: DictConfig, logger: Logger, metrics_logger: MetricsLogger):
-=======
-    def __init__(self, server: str, data_module: DataModule, params: DictConfig, logger: Logger):
->>>>>>> 46460f20
         """Trains {model} in federated setting
 
         Args:
             server (str): Server address with port
             data_module (DataModule): Module with train, val and test dataloaders
-<<<<<<< HEAD
             params (DictConfig): OmegaConf DictConfig with subnodes strategy and node. `node` should have `model`, and `training` parameters
             logger (Logger): Process-specific logger of text messages
             metrics_logger (MetricsLogger): Process-specific logger of metrics and weights (mlflow, neptune, etc)
@@ -142,16 +134,6 @@
         self.data_module = data_module
         self.best_model_path = None
         self.node_params = params.node
-=======
-            params (DictConfig): Config with model, optimizer, scheduler, node subconfigs
-            logger (Logger): Process-specific logger
-        """        
-        self.server = server
-        self.model = ModelFactory.create_model(data_module.feature_count(), data_module.covariate_count(), params)
-        self.data_module = data_module
-        self.best_model_path = None
-        self.params = params
->>>>>>> 46460f20
         self.logger = logger
         self.metrics_logger = metrics_logger
         self.log(f'cuda device count: {torch.cuda.device_count()}')
@@ -166,7 +148,6 @@
         state_dict = weights_to_module_params(self._get_layer_names(), weights)
         self.model.load_state_dict(state_dict, strict=True)
 
-<<<<<<< HEAD
     def _get_layer_names(self) -> List[str]:
         return list(self.model.state_dict().keys())
 
@@ -190,10 +171,6 @@
         # self.log(f'started fitting with config {config}')
         self.update_callbacks(config, eta=self.model.get_current_lr(), old_params=parameters)
 
-=======
-    def fit(self, parameters, config):
-        # self.log(f'started fitting with configs {configs}')
->>>>>>> 46460f20
         try:
             # to catch spurious error "weakly-referenced object no longer exists"
             # probably ref to some model parameter tensor get lost
@@ -209,14 +186,10 @@
         self.model.train()
         # self.log('set model to train')
         self.model.current_round = config['current_round']
-<<<<<<< HEAD
         # because train_dataloader will get the same seed and return the same permutation of training samples each federated round
         self._reseed_torch()
         trainer = Trainer(logger=False, **{**self.node_params.training, **{'callbacks': self.callbacks}})
         
-=======
-        trainer = Trainer(logger=False, **self.params.training)
->>>>>>> 46460f20
         # self.log('trainer created')
         trainer.fit(self.model, datamodule=self.data_module)
         # self.log('model fitted by trainer')
@@ -224,14 +197,10 @@
         self.log(f'node: {self.params.node.index}\tfit elapsed: {end-start:.2f}s')
         return self.get_parameters(), self.data_module.train_len(), {}
 
-<<<<<<< HEAD
     def evaluate(self, parameters: Weights, config):
         self.log(f'starting to set parameters in evaluate with config {config}')
         old_weights = self.get_parameters()
         self.metrics_logger.log_weights(self.model.fl_current_epoch(), self._get_layer_names(), old_weights, parameters)
-=======
-    def evaluate(self, parameters, config):
->>>>>>> 46460f20
         self.set_parameters(parameters)
         self.model.eval()
 
@@ -239,12 +208,8 @@
         need_test_eval = 'current_round' in config and config['current_round'] == -1
         unreduced_metrics = self.model.predict_and_eval(self.data_module, 
                                                         test=need_test_eval)
-<<<<<<< HEAD
 
         self.metrics_logger.log_eval_metric(unreduced_metrics)
-=======
-        unreduced_metrics.log_to_mlflow()
->>>>>>> 46460f20
         val_len = self.data_module.val_len()
         end = time()
         self.log(f'node: {self.params.node.index}\tround: {self.model.current_round}\t' + str(unreduced_metrics) + f'\telapsed: {end-start:.2f}s')
