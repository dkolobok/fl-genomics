--- conflicted
+++ resolved
@@ -21,78 +21,8 @@
 from fl.federation.callbacks import ClientCallback, ScaffoldCallback
 from fl.federation.utils import weights_to_module_params, bytes_to_weights
 from configs.phenotype_config import PHENO_TYPE_DICT, TYPE_LOSS_DICT
-<<<<<<< HEAD
 from nn.metrics import ModelMetrics
 from local.experiment import LocalExperiment
-=======
-
-
-class ModelFactory:
-    """Class for creating models based on model name from configs
-
-    Raises:
-        ValueError: If model is not one of the linear_regressor, mlp_regressor, lassonet_regressor
-
-    """
-    @staticmethod
-    def _create_linear_regressor(input_size: int, covariate_count: int, params: Any) -> LinearRegressor:
-        return LinearRegressor(
-            input_size=input_size,
-            l1=params.model.l1,
-            optim_params=params['optimizer'],
-            scheduler_params=params['scheduler']
-        )
-
-    @staticmethod
-    def _create_mlp_regressor(input_size: int, covariate_count: int, params: Any) -> MLPPredictor:
-        return MLPPredictor(
-            input_size=input_size,
-            hidden_size=params.model.hidden_size,
-            l1=params.model.l1,
-            optim_params=params['optimizer'],
-            scheduler_params=params['scheduler']
-        )
-
-    @staticmethod
-    def _create_mlp_classifier(input_size: int, covariate_count: int, params: Any) -> MLPPredictor:
-        return MLPClassifier(
-            nclass=params.model.nclass,
-            nfeat=params.model.nfeat,
-            optim_params=params['optimizer'],
-            scheduler_params=params['scheduler'],
-            loss=TYPE_LOSS_DICT[PHENO_TYPE_DICT[params.data.phenotype.name]],
-            hidden_size=params.model.hidden_size,
-            hidden_size2=params.model.hidden_size2
-        )
-
-    @staticmethod
-    def _create_lassonet_regressor(input_size: int, covariate_count: int, params: Any) -> LassoNetRegressor:
-        return LassoNetRegressor(
-            input_size=input_size,
-            hidden_size=params.model.hidden_size,
-            optim_params=params.optimizer,
-            scheduler_params=params.scheduler,
-            cov_count=covariate_count,
-            alpha_start=params.model.alpha_start,
-            alpha_end=params.model.alpha_end,
-            init_limit=params.model.init_limit,
-            use_bn=params.model.get('use_bn', True)
-        )
-
-    @staticmethod
-    def create_model(input_size: int, covariate_count: int, params: Any) -> BaseNet:
-        model_dict = {
-            'linear_regressor': ModelFactory._create_linear_regressor,
-            'mlp_regressor': ModelFactory._create_mlp_regressor,
-            'lassonet_regressor': ModelFactory._create_lassonet_regressor,
-            'mlp_classifier': ModelFactory._create_mlp_classifier
-        }
-
-        create_func = model_dict.get(params.model.name, None)
-        if create_func is None:
-            raise ValueError(f'model name {params.model.name} is unknown, it should be one of the {list(model_dict.keys())}')
-        return create_func(input_size, covariate_count, params)
->>>>>>> 8f631ac0
 
 
 class CallbackFactory:
@@ -215,7 +145,6 @@
             self.experiment.model = self.experiment.create_model()
             self.set_parameters(parameters)
 
-<<<<<<< HEAD
         self.on_before_fit(config)
             
         old_parameters = [p.copy() for p in parameters]
@@ -233,28 +162,6 @@
         fit_result = self.on_after_fit(old_params=old_parameters, new_params=new_params)
             
         return new_params, self.experiment.data_module.train_len(), fit_result
-=======
-        try:
-            self.on_before_fit(config)
-
-            old_parameters = [p.copy() for p in parameters]
-            start = time()
-            self.model.train()
-            self.model.current_round = config['current_round']
-            # because train_dataloader will get the same seed and return the same permutation of training samples each federated round
-            self._reseed_torch()
-            trainer = Trainer(logger=False, **{**self.params.training, **{'callbacks': self.callbacks}})
-
-            trainer.fit(self.model, datamodule=self.data_module)
-            end = time()
-            self.log(f'node: {self.params.node.index}\tfit elapsed: {end-start:.2f}s')
-            new_params = self.get_parameters()
-            fit_result = self.on_after_fit(old_params=old_parameters, new_params=new_params)
-        except Exception as e:
-            self.logger.error(f'ERROR: {e}', exc_info=True)
-
-        return new_params, self.data_module.train_len(), fit_result
->>>>>>> 8f631ac0
 
     def evaluate(self, parameters: Weights, config):
         self.log(f'starting to set parameters in evaluate with config {config}')
@@ -266,24 +173,12 @@
 
         start = time()
         need_test_eval = 'current_round' in config and config['current_round'] == -1
-<<<<<<< HEAD
         unreduced_metrics = self.experiment.model.predict_and_eval(self.experiment.data_module, 
-=======
-        unreduced_metrics = self.model.predict_and_eval(self.data_module,
->>>>>>> 8f631ac0
                                                         test=need_test_eval)
 
         self.metrics_logger.log_eval_metric(unreduced_metrics)
         val_len = self.experiment.data_module.val_len()
         end = time()
-<<<<<<< HEAD
         self.log(f'node: {self.params.node.index}\tround: {self.experiment.model.current_round}\t' + str(unreduced_metrics) + f'\telapsed: {end-start:.2f}s')
         
-        return unreduced_metrics.val_loss, val_len, {'metrics': pickle.dumps(unreduced_metrics)}
-=======
-        self.log(f'node: {self.params.node.index}\tround: {self.model.current_round}\t' + str(unreduced_metrics) + f'\telapsed: {end-start:.2f}s')
-        # print(f'round: {self.model.current_round}\t' + str(unreduced_metrics))
-
-        results = unreduced_metrics.to_result_dict()
-        return unreduced_metrics.val_loss, val_len, results
->>>>>>> 8f631ac0
+        return unreduced_metrics.val_loss, val_len, {'metrics': pickle.dumps(unreduced_metrics)}