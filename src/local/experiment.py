--- conflicted
+++ resolved
@@ -351,33 +351,18 @@
                                                         loss=TYPE_LOSS_DICT[PHENO_TYPE_DICT[self.cfg.data.phenotype.name]]
                                                         )
 
-<<<<<<< HEAD
-    def eval_and_log(self, metric_fun=r2_score, metric_name='r2'):
+    def eval_and_log(self, metric_fun=get_accuracy, metric_name='accuracy'):
         self.model.eval()
         train_preds, val_preds, test_preds = self.trainer.predict(self.model, self.data_module)
-        
+
         train_preds = torch.cat(train_preds).squeeze().cpu().numpy()
         val_preds = torch.cat(val_preds).squeeze().cpu().numpy()
         test_preds = torch.cat(test_preds).squeeze().cpu().numpy()
-                
+
         metric_train = metric_fun(self.y.train, train_preds)
         metric_val = metric_fun(self.y.val, val_preds)
         metric_test = metric_fun(self.y.test, test_preds)
-        
-=======
-    def eval_and_log(self, metric_fun=get_accuracy, metric_name='accuracy'):
-        self.model.eval()
-        train_preds, val_preds, test_preds = self.trainer.predict(self.model, self.data_module)
-
-        train_preds = torch.cat(train_preds).squeeze().cpu().numpy()
-        val_preds = torch.cat(val_preds).squeeze().cpu().numpy()
-        test_preds = torch.cat(test_preds).squeeze().cpu().numpy()
-
-        metric_train = metric_fun(self.y.train, train_preds)
-        metric_val = metric_fun(self.y.val, val_preds)
-        metric_test = metric_fun(self.y.test, test_preds)
-
->>>>>>> 93676b9e
+
         print(f"Train {metric_name}: {metric_train}")
         mlflow.log_metric(f'train_{metric_name}', metric_train)
         print(f"Val {metric_name}: {metric_val}")
