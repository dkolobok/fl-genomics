--- conflicted
+++ resolved
@@ -72,17 +72,10 @@
 
     logger.info(f'Done!')
 
-<<<<<<< HEAD
-# 5. Write TG phenotypes
-ancestry_df = SplitTGHeter().get_target()
-relevant_ids = ancestry_df['IID'].isin(pd.read_csv(all_filtered_fn + '.psam', sep='\t')['#IID'])
-ancestry_df.loc[relevant_ids, ['IID', 'ancestry']].to_csv(tg_pca_prefix + '.tsv', sep='\t', index=False)
-=======
     # 5. Write TG phenotypes
-    ancestry_df = SplitTG().get_ethnic_background()
+    ancestry_df = SplitTGHeter().get_target()
     relevant_ids = ancestry_df['IID'].isin(pd.read_csv(all_filtered_fn + '.psam', sep='\t')['#IID'])
     ancestry_df.loc[relevant_ids, ['IID', 'ancestry']].to_csv(tg_pca_prefix + '.tsv', sep='\t', index=False)
->>>>>>> a0e0a450
 
     # 6. Train a model
     tg_pca_prefix = os.path.join(TG_UKB_DIR, 'tg_pca')
