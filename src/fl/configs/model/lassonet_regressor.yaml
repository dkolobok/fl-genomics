--- conflicted
+++ resolved
@@ -1,16 +1,7 @@
   name: lassonet_regressor
-<<<<<<< HEAD
-  batch_size: 256
-  params:
-    hidden_size: 64
-    alpha_start: -3
-    alpha_end: 0.5
-    init_limit: 0.001
-=======
   batch_size: 16
   params:
     hidden_size: 256
     alpha_start: -3
     alpha_end: 0.5
-    init_limit: 0.01
->>>>>>> 378d4a62
+    init_limit: 0.01