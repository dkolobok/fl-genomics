--- conflicted
+++ resolved
@@ -58,10 +58,7 @@
         self.y_train = load_phenotype(self.cfg.data.phenotype.train)
         self.y_val = load_phenotype(self.cfg.data.phenotype.val)
         self.y_test = load_phenotype(self.cfg.data.phenotype.test)
-<<<<<<< HEAD
-=======
-        
->>>>>>> fba12920
+
         assert self.cfg.experiment.include_genotype or self.cfg.experiment.include_covariates
         
         if self.cfg.experiment.include_genotype and self.cfg.experiment.include_covariates:
