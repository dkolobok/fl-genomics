--- conflicted
+++ resolved
@@ -268,20 +268,6 @@
         test_preds = torch.cat(test_preds).squeeze().cpu().numpy()
         
         print(train_preds.shape, val_preds.shape, test_preds.shape)
-<<<<<<< HEAD
-        
-        best_train_r2 = -1e+3
-        best_val_r2 = -1e+3
-        best_test_r2 = -1e+3
-        best_col = None
-        for col in range(val_preds.shape[1]):
-            r2_val = r2_score(self.y_val, val_preds[:, col])
-            if r2_val > best_val_r2:
-                best_col = col
-                best_val_r2 = r2_val
-                best_train_r2 = r2_score(self.y_train, train_preds[:, col])
-                best_test_r2 = r2_score(self.y_test, test_preds[:, col])
-=======
         # each preds column correspond to different alpha l1 reg parameter
         # we select column which gives the best val_r2 and use this column to make test predictions
         r2_val_list = [r2_score(self.y_val, val_preds[:, col]) for col in range(val_preds.shape[1])]
@@ -289,7 +275,6 @@
         best_val_r2 = amax(r2_val_list)
         best_train_r2 = r2_score(self.y_train, train_preds[:, best_col])
         best_test_r2 = r2_score(self.y_test, test_preds[:, best_col])
->>>>>>> 29338bb0
 
         print(f'Best alpha: {self.model.alphas[best_col]:.6f}')
         print(f"Train r2: {best_train_r2:.4f}")
