--- conflicted
+++ resolved
@@ -26,7 +26,6 @@
     pass
 
 
-<<<<<<< HEAD
 def evaluate_model(data_module: DataModule, model: BaseNet, client: FLClient) -> Dict[str, float]:
     """
     Evaluates a trained model locally
@@ -39,9 +38,6 @@
     Returns:
         Dict[str, float]: Dict with 'val_loss', 'val_accuracy'. 
     """    
-=======
-def evaluate_model(data_module: DataModule, model: Net, client: FLClient) -> Dict[str, float]:
->>>>>>> 1391ab80
     pass
 
 
@@ -68,17 +64,10 @@
     X_train, X_val = load_from_pgen(cfg.data.train, cfg.data.gwas), load_from_pgen(cfg.data.val, cfg.data.gwas)
     y_train, y_val = load_phenotype(cfg.data.phenotype.train), load_phenotype(cfg.data.phenotype.val)
 
-<<<<<<< HEAD
     data_module = DataModule(X_train, X_val, y_train, y_val, cfg.training.batch_size)
 
     net = BaseNet(cfg.model)
     client = FLClient(net, data_module, None, cfg.model, cfg.training)
-=======
-    net = Net(cfg.model)
-    
-    mlflow_client = create_mlflow_client()
-    client = FLClient()
->>>>>>> 1391ab80
 
     parent_run_id = get_parent_run_id()
     with start_client_run(
