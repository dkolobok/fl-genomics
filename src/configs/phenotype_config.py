--- conflicted
+++ resolved
@@ -36,22 +36,17 @@
         ]
 
 PHENO_TYPE_DICT = {'ancestry': 'discrete',
-<<<<<<< HEAD
                    'simulated': 'continuous',
                    'asthma': 'binary',
                    'diabetes': 'binary',
                    'hypertension': 'binary',
                    'hypothyroidism': 'binary'}
-=======
-                   'simulated': 'continuous'}
->>>>>>> 378d4a62
 
 TYPE_LOSS_DICT = {'continuous': mse_loss,
                   'discrete': cross_entropy,
                   'binary': binary_cross_entropy}
 
 PHENO_NUMPY_DICT = {'standing_height': np.float32,
-<<<<<<< HEAD
                     'ebmd': np.float32,
                     'ancestry': np.ndarray,
                     'asthma': np.float32,
@@ -60,9 +55,6 @@
                     'hypothyroidism': np.float32,
                     'platelet_volume': np.float32}
 
-=======
-                        'ancestry': np.ndarray}
->>>>>>> 378d4a62
 
 PHENO_TYPE_DICT.update({phenotype: 'continuous' for phenotype in QUANTITATIVE_PHENO_LIST})
 PHENO_TYPE_DICT.update({phenotype: 'binary' for phenotype in BINARY_PHENO_LIST})
