--- conflicted
+++ resolved
@@ -1,5 +1,5 @@
 split_dir: /gpfs/gpfs0/ukb_data/test/uneven_split
-node_index: 2
+node_index: 0
 gwas_node_index: node_index
 fold_index: 0
 max_snps: 10000
@@ -30,39 +30,12 @@
   
 
 model:
-<<<<<<< HEAD
-  precision: 32
-  batch_size: 1024
-  max_epochs: 64
-  hidden_size: 256
-  alpha: 1e-6
-  patience: 10
-    
-experiment:
-  model: mlp
-=======
-  name: lasso
+  name: ???
   params: {}
     
 experiment:
->>>>>>> f4c63083
   include_genotype: True
   include_covariates: True
+  different_node_gwas: False
   snp_count: 1000
-  random_state: 0
-<<<<<<< HEAD
-  gpus: 1
-  
-  optimizer:
-    name: adamw
-    lr: 1e-3
-    weight_decay: 1e-2
-  scheduler:
-    name: one_cycle_lr
-    rounds: ${model.max_epochs}
-    epochs_in_round: 1
-    div_factor: 25
-    final_div_factor: 1e+5
-=======
-  gpus: 1
->>>>>>> f4c63083
+  random_state: 0