from typing import List
import numpy
from pytorch_lightning import LightningDataModule
from torch.utils.data import TensorDataset, DataLoader

from .memory import Int8Dataset


NArr = numpy.ndarray


class DataModule(LightningDataModule):
    def __init__(self, X_train: NArr, X_val: NArr, X_test: NArr, 
                 y_train: NArr, y_val: NArr, y_test: NArr, batch_size: int,
                 X_cov_train: NArr = None, X_cov_val: NArr = None, X_cov_test: NArr = None):
        super().__init__()
        self.train_dataset = Int8Dataset(X_train, y_train, X_cov_train)
        self.val_dataset = Int8Dataset(X_val, y_val, X_cov_val)
        self.test_dataset = Int8Dataset(X_test, y_test, X_cov_test)
        self.batch_size = batch_size

    def train_dataloader(self) -> DataLoader:
<<<<<<< HEAD
        loader = DataLoader(self.train_dataset, batch_size=self.batch_size, shuffle=True, num_workers=2, prefetch_factor=1)
        return loader
    
    def val_dataloader(self) -> DataLoader:
        loader = DataLoader(self.val_dataset, batch_size=self.batch_size, shuffle=False, num_workers=2, prefetch_factor=1)
=======
        loader = DataLoader(self.train_dataset, batch_size=self.batch_size, shuffle=True, num_workers=4, prefetch_factor=4)
        return loader
    
    def val_dataloader(self) -> DataLoader:
        loader = DataLoader(self.val_dataset, batch_size=self.batch_size, shuffle=False, num_workers=2, prefetch_factor=2)
>>>>>>> a28cbb3d
        return loader
    
    def test_dataloader(self) -> DataLoader:
        loader = DataLoader(self.test_dataset, batch_size=self.batch_size, shuffle=False, num_workers=2, prefetch_factor=1)
        return loader

    def predict_dataloader(self) -> List[DataLoader]:
        train_loader = DataLoader(self.train_dataset, batch_size=self.batch_size, shuffle=False, num_workers=2, prefetch_factor=1)
        val_loader = self.val_dataloader()
        test_loader = self.test_dataloader()
        return [train_loader, val_loader, test_loader]

    def _dataset_len(self, dataset: TensorDataset):
        return len(dataset) // self.batch_size + int(len(dataset) % self.batch_size > 0) 

    def train_len(self):
        return len(self.train_dataset)
    
    def val_len(self):
        return len(self.val_dataset)
    
    def test_len(self):
        return len(self.test_dataset)

    def feature_count(self):
        return self.train_dataset.feature_count()<|MERGE_RESOLUTION|>--- conflicted
+++ resolved
@@ -20,19 +20,11 @@
         self.batch_size = batch_size
 
     def train_dataloader(self) -> DataLoader:
-<<<<<<< HEAD
-        loader = DataLoader(self.train_dataset, batch_size=self.batch_size, shuffle=True, num_workers=2, prefetch_factor=1)
+        loader = DataLoader(self.train_dataset, batch_size=self.batch_size, shuffle=True, num_workers=4, prefetch_factor=2)
         return loader
     
     def val_dataloader(self) -> DataLoader:
         loader = DataLoader(self.val_dataset, batch_size=self.batch_size, shuffle=False, num_workers=2, prefetch_factor=1)
-=======
-        loader = DataLoader(self.train_dataset, batch_size=self.batch_size, shuffle=True, num_workers=4, prefetch_factor=4)
-        return loader
-    
-    def val_dataloader(self) -> DataLoader:
-        loader = DataLoader(self.val_dataset, batch_size=self.batch_size, shuffle=False, num_workers=2, prefetch_factor=2)
->>>>>>> a28cbb3d
         return loader
     
     def test_dataloader(self) -> DataLoader:
