--- conflicted
+++ resolved
@@ -1,12 +1,3 @@
-<<<<<<< HEAD
-name: local-models-all-snps
-include_genotype: True
-include_covariates: True
-different_node_gwas: False
-snp_count: 596409
-random_state: 0
-test_samples_limit: null
-=======
 # @package _global_
 
 experiment:
@@ -15,14 +6,12 @@
   include_covariates: True
   different_node_gwas: False
   snp_count: 596409
-  max_snps: 596409
   random_state: 0
-  test_samples_limit: 1000
+  test_samples_limit: null
 
 data:
   genotype:
     root: ${split_dir}/genotypes/node_${node_index}/fold_${fold_index}
     train: ${.root}_train
     val: ${.root}_val
-    test: ${.root}_test
->>>>>>> a28cbb3d
+    test: ${.root}_test