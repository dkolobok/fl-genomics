--- conflicted
+++ resolved
@@ -9,14 +9,9 @@
 heterogeneous_split_name = 'region_split'
 n_heterogeneous_nodes = 11
 
-<<<<<<< HEAD
 FOLDS_NUMBER = 10  # for cross-validation
-=======
 tg_split_name = 'tg_split'
 n_tg_nodes = 5
-
-NUM_FOLDS = 10  # for cross-validation
->>>>>>> f7f794a0
 
 # Maps ethnic backgrounds to split_ids
 # 0 - white british
